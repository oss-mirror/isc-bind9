# This file must follow /bin/sh rules.  It is imported directly via
# configure.
#
<<<<<<< HEAD
SRCID="( 2012/07/24 07:15:01 UTC )"
=======
SRCID="( 2012/07/26 05:15:00 UTC )"
>>>>>>> 4dd24fbc
<|MERGE_RESOLUTION|>--- conflicted
+++ resolved
@@ -1,8 +1,4 @@
 # This file must follow /bin/sh rules.  It is imported directly via
 # configure.
 #
-<<<<<<< HEAD
-SRCID="( 2012/07/24 07:15:01 UTC )"
-=======
-SRCID="( 2012/07/26 05:15:00 UTC )"
->>>>>>> 4dd24fbc
+SRCID="( 2012/07/26 05:15:00 UTC )"