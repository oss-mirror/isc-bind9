--- conflicted
+++ resolved
@@ -1,11 +1,8 @@
-<<<<<<< HEAD
-=======
 4899.	[test]		Convert most of the remaining system tests to be able
 			to run in parallel, continuing the work from change
 			#4895. To take advantage of this, use "make -jN check",
 			where N is the number of processors to use. [GL #91]
 
->>>>>>> 7677cb27
 4895.	[test]		Allow some system tests to run in parallel.
 			[RT #46602]
 
